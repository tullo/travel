--- conflicted
+++ resolved
@@ -1,5 +1,5 @@
 # Build the Go Binary.
-FROM golang:1.15.7-alpine3.13 as builder
+FROM golang:1.23-alpine3.21 as builder
 ENV CGO_ENABLED 0
 ARG VCS_REF
 
@@ -18,11 +18,7 @@
 
 
 # Run the Go Binary in Alpine.
-<<<<<<< HEAD
-FROM alpine:3.18
-=======
-FROM alpine:3.20
->>>>>>> 0f9d7370
+FROM alpine:3.21
 ARG BUILD_DATE
 ARG VCS_REF
 RUN addgroup -g 3000 -S app && adduser -u 100000 -S app -G app --no-create-home --disabled-password
