--- conflicted
+++ resolved
@@ -18,11 +18,7 @@
 
 
 # Run the Go Binary in Alpine.
-<<<<<<< HEAD
-FROM alpine:3
-=======
 FROM alpine:3.21
->>>>>>> 776a10ef
 ARG BUILD_DATE
 ARG VCS_REF
 RUN addgroup -g 3000 -S app && adduser -u 100000 -S app -G app --no-create-home --disabled-password
